--- conflicted
+++ resolved
@@ -16,8 +16,5 @@
 - Johannes Kloos
 - Geoff Gole (@gsg)
 - Roma Sokolov (@little-arhat)
-<<<<<<< HEAD
 - Malcolm Matalka (`orbitz`)
-=======
-- David Sheets (@dsheets)
->>>>>>> 0046bea4
+- David Sheets (@dsheets)