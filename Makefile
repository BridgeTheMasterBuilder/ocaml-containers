# OASIS_START
# DO NOT EDIT (digest: a3c674b4239234cbbe53afe090018954)

SETUP = ocaml setup.ml

build: setup.data
	$(SETUP) -build $(BUILDFLAGS)

doc: setup.data build
	$(SETUP) -doc $(DOCFLAGS)

test: setup.data build
	$(SETUP) -test $(TESTFLAGS)

all:
	$(SETUP) -all $(ALLFLAGS)

install: setup.data
	$(SETUP) -install $(INSTALLFLAGS)

uninstall: setup.data
	$(SETUP) -uninstall $(UNINSTALLFLAGS)

reinstall: setup.data
	$(SETUP) -reinstall $(REINSTALLFLAGS)

clean:
	$(SETUP) -clean $(CLEANFLAGS)

distclean:
	$(SETUP) -distclean $(DISTCLEANFLAGS)

setup.data:
	$(SETUP) -configure $(CONFIGUREFLAGS)

configure:
	$(SETUP) -configure $(CONFIGUREFLAGS)

.PHONY: build doc test all install uninstall reinstall clean distclean configure

# OASIS_STOP

EXAMPLES = examples/mem_size.native examples/collatz.native \
	examples/bencode_write.native # examples/crawl.native
OPTIONS = -use-ocamlfind

examples: all
	ocamlbuild $(OPTIONS) -package unix -I . $(EXAMPLES)

push_doc: doc
	scp -r containers.docdir/* cedeela.fr:~/simon/root/software/containers/
	scp -r containers_string.docdir/* cedeela.fr:~/simon/root/software/containers/string/
	scp -r containers_misc.docdir/* cedeela.fr:~/simon/root/software/containers/misc/

DONTTEST=myocamlbuild.ml setup.ml
QTESTABLE=$(filter-out $(DONTTEST), \
	$(wildcard core/*.ml) $(wildcard core/*.mli) \
	$(wildcard misc/*.ml) $(wildcard misc/*.mli) \
	$(wildcard string/*.ml) $(wildcard string/*.mli) \
	)

qtest-clean:
	@rm -rf qtest/

qtest-build: qtest-clean build
	@mkdir -p qtest
	@qtest extract -o qtest/qtest_all.ml $(QTESTABLE) 2> /dev/null
	@ocamlbuild $(OPTIONS) -pkg oUnit,QTest2Lib \
		-I core -I misc -I string \
		qtest/qtest_all.native

qtest: qtest-build
	@echo 
	./qtest_all.native

push-stable: all
	git checkout stable
	git merge master -m 'merge from master'
	oasis setup
	git commit -a -m 'oasis files'
	git push origin
	git checkout master

<<<<<<< HEAD
clean-generated:
	rm **/*.{mldylib,mlpack,mllib} myocamlbuild.ml -f

test-all: test qtest
=======
run-test: build qtest-build
	./qtest_all.native
	./run_tests.native

test-all: run-test qtest
>>>>>>> b01a302f

tags:
	otags *.ml *.mli

.PHONY: examples push_doc tags qtest push-stable clean-generated<|MERGE_RESOLUTION|>--- conflicted
+++ resolved
@@ -81,18 +81,14 @@
 	git push origin
 	git checkout master
 
-<<<<<<< HEAD
 clean-generated:
 	rm **/*.{mldylib,mlpack,mllib} myocamlbuild.ml -f
 
-test-all: test qtest
-=======
 run-test: build qtest-build
 	./qtest_all.native
 	./run_tests.native
 
 test-all: run-test qtest
->>>>>>> b01a302f
 
 tags:
 	otags *.ml *.mli
